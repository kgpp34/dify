--- conflicted
+++ resolved
@@ -22,10 +22,6 @@
             index_type: 索引类型
             config_options: 配置选项，可包含如下字段：
                 - server_address: 自定义处理器服务地址（用于CustomIndexProcessor）
-<<<<<<< HEAD
-=======
-                - request_timeout: 请求超时时间（用于CustomIndexProcessor）
->>>>>>> e9e3da56
         """
         self._index_type = index_type
         self._config_options = config_options or {}
@@ -42,23 +38,11 @@
             return QAIndexProcessor()
         elif self._index_type == IndexType.PARENT_CHILD_INDEX:
             return ParentChildIndexProcessor()
-<<<<<<< HEAD
         elif self._index_type == IndexType.EXTERNAL_INDEX:
             server_address = self._config_options.get("server_address")
             api_key = self._config_options.get("api_key")
             if not server_address:
                 raise ValueError("Server address must be not null.")
             return ExternalIndexProcessor(server_address=server_address, api_key=api_key)
-=======
-        elif self._index_type == IndexType.CUSTOM_PARAGRAPH_INDEX:
-            server_address = self._config_options.get("server_address")
-            if not server_address:
-                raise ValueError("Server address must be specified for custom paragraph index processor.")
-
-            return CustomParagraphIndexProcessor(
-                server_address=server_address,
-                request_timeout=self._config_options.get("request_timeout", 30),
-            )
->>>>>>> e9e3da56
         else:
             raise ValueError(f"Index type {self._index_type} is not supported.")