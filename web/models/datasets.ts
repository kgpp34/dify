--- conflicted
+++ resolved
@@ -413,11 +413,6 @@
   rules: Rules
 }
 
-<<<<<<< HEAD
-export type SplitStrategyDetail = {
-  type: SplitStrategy
-  external_strategy_url?: string
-=======
 export type ExternalStrategyDesc = {
   url: string
   type: ExternalStrategyType
@@ -427,7 +422,6 @@
 export type SplitStrategyDetail = {
   type: SplitStrategy
   external_strategy_desc?: ExternalStrategyDesc
->>>>>>> e9e3da56
 }
 
 export type FullDocumentDetail = SimpleDocumentDetail & {
